import { REST, Routes, ChatInputCommandInteraction } from 'discord.js';
import { ArcaneClient, Command } from './client';
import { config } from '../utils/config';
import { logger, logError, logInfo, logDiscordEvent } from '../utils/logger';
import { pingCommand } from '../commands/ping';
import { testApiCommand } from '../commands/test-api';
import { linkCommand } from '../commands/link';
import { gamesCommand } from '../commands/games';
import { gameInfoCommand, gameInfoCommandData } from '../commands/game-info';
import { gmCommand } from '../commands/gm';
import { recordTestCommand } from '../commands/record-test';
<<<<<<< HEAD
import { uploadTranscriptCommand } from '../commands/upload-transcript';
import { transcribeCommand } from '../commands/transcribe';
import { downloadRecordingCommand } from '../commands/download-recording';
=======
import { postSummaryCommand } from '../commands/post-summary';
import { testSummaryCommand } from '../commands/test-summary';
>>>>>>> 844f2cc1

export class ArcaneBot {
  public client: ArcaneClient;
  private rest: REST;
  
  constructor() {
    this.client = new ArcaneClient();
    this.rest = new REST({ version: '10' }).setToken(config.DISCORD_TOKEN);
    
    this.setupInteractionHandlers();
    this.loadCommands();
  }
  
  private setupInteractionHandlers() {
    this.client.on('interactionCreate', async (interaction) => {
      if (interaction.isChatInputCommand()) {
        const command = this.client.getCommand(interaction.commandName);
        
        if (!command) {
          logError(`Unknown command: ${interaction.commandName}`);
          return;
        }
        
        try {
          logDiscordEvent('commandExecuted', {
            commandName: interaction.commandName,
            userId: interaction.user.id,
            username: interaction.user.username,
            guildId: interaction.guildId
          });
          
          await command.execute(interaction as ChatInputCommandInteraction);
          
        } catch (error) {
          logError(`Error executing command: ${interaction.commandName}`, error as Error, {
            userId: interaction.user.id,
            guildId: interaction.guildId
          });
          
          const errorMessage = 'There was an error while executing this command!';
          
          try {
            if (interaction.replied || interaction.deferred) {
              await interaction.followUp({ content: errorMessage, ephemeral: true });
            } else {
              await interaction.reply({ content: errorMessage, ephemeral: true });
            }
          } catch (replyError) {
            logError('Failed to send error message to user', replyError as Error);
          }
        }
      } else if (interaction.isAutocomplete()) {
        const command = this.client.getCommand(interaction.commandName);
        
        if (!command || !command.autocomplete) {
          return;
        }
        
        try {
          await command.autocomplete(interaction);
        } catch (error) {
          logError(`Error handling autocomplete for ${interaction.commandName}`, error as Error);
        }
      }
    });
  }
  
  private loadCommands() {
    const commands: Command[] = [
      pingCommand,
      testApiCommand,
      linkCommand,
      gamesCommand,
      gameInfoCommand,
      gmCommand,
      recordTestCommand,
<<<<<<< HEAD
      uploadTranscriptCommand,
      transcribeCommand,
      downloadRecordingCommand
=======
      postSummaryCommand,
      testSummaryCommand
>>>>>>> 844f2cc1
    ];

    commands.forEach(command => {
      this.client.addCommand(command);
    });

    logInfo(`Loaded ${commands.length} commands`);
  }
  
  private async registerCommands() {
    try {
      logInfo('🔄 Registering slash commands...');
      
      const commands = this.client.getAllCommands().map(command => {
        // Handle special commands with custom data
        if (command.name === 'game-info') {
          return gameInfoCommandData.toJSON();
        }
        
        return {
          name: command.name,
          description: command.description,
          options: command.options || []
        };
      });
      
      if (config.DISCORD_GUILD_ID) {
        // Register commands for a specific guild (faster for development)
        await this.rest.put(
          Routes.applicationGuildCommands(config.DISCORD_CLIENT_ID, config.DISCORD_GUILD_ID),
          { body: commands }
        );
        
        logInfo(`✅ Successfully registered ${commands.length} guild commands`);
      } else {
        // Register commands globally (slower but works in all guilds)
        await this.rest.put(
          Routes.applicationCommands(config.DISCORD_CLIENT_ID),
          { body: commands }
        );
        
        logInfo(`✅ Successfully registered ${commands.length} global commands`);
      }
      
    } catch (error) {
      logError('Failed to register commands', error as Error);
      throw error;
    }
  }
  
  public async start(): Promise<void> {
    try {
      // Start the Discord client
      await this.client.start();
      
      // Wait for the client to be ready
      await new Promise<void>((resolve) => {
        this.client.once('ready', () => resolve());
      });
      
      // Register slash commands
      await this.registerCommands();
      
      logInfo('🎉 Arcane Circle Discord Bot is online!');
      
    } catch (error) {
      logError('Failed to start bot', error as Error);
      throw error;
    }
  }
  
  public async stop(): Promise<void> {
    try {
      logInfo('🛑 Shutting down bot...');
      this.client.destroy();
      logInfo('✅ Bot shut down successfully');
    } catch (error) {
      logError('Error during bot shutdown', error as Error);
    }
  }
  
  public getClient(): ArcaneClient {
    return this.client;
  }
}<|MERGE_RESOLUTION|>--- conflicted
+++ resolved
@@ -9,14 +9,8 @@
 import { gameInfoCommand, gameInfoCommandData } from '../commands/game-info';
 import { gmCommand } from '../commands/gm';
 import { recordTestCommand } from '../commands/record-test';
-<<<<<<< HEAD
-import { uploadTranscriptCommand } from '../commands/upload-transcript';
-import { transcribeCommand } from '../commands/transcribe';
-import { downloadRecordingCommand } from '../commands/download-recording';
-=======
 import { postSummaryCommand } from '../commands/post-summary';
 import { testSummaryCommand } from '../commands/test-summary';
->>>>>>> 844f2cc1
 
 export class ArcaneBot {
   public client: ArcaneClient;
@@ -93,20 +87,14 @@
       gameInfoCommand,
       gmCommand,
       recordTestCommand,
-<<<<<<< HEAD
-      uploadTranscriptCommand,
-      transcribeCommand,
-      downloadRecordingCommand
-=======
       postSummaryCommand,
       testSummaryCommand
->>>>>>> 844f2cc1
     ];
-
+    
     commands.forEach(command => {
       this.client.addCommand(command);
     });
-
+    
     logInfo(`Loaded ${commands.length} commands`);
   }
   
